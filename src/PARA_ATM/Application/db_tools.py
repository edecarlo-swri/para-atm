<<<<<<< HEAD

from PARA_ATM.Commands.Helpers import DataStore
import time
import math
import glob

=======
>>>>>>> b4a3ac80
def getTableList(cursor):

    #Execute query to fetch flight data
    query = "SELECT t.table_name \
             FROM information_schema.tables t \
             JOIN information_schema.columns c ON c.table_name = t.table_name \
             WHERE c.column_name LIKE 'callsign'"
    cursor.execute(query)
    results = cursor.fetchall()
    return [result[0] for result in results]

def checkForTable(filename):

    db_access = DataStore.Access()
    try:
        return db_access.getNATSdata(filename)
    except:
        db_access.connection.rollback()
        try:
            return db_access.getIFFdata(filename)
        except:
            return db_access.getSMESdata(filename)<|MERGE_RESOLUTION|>--- conflicted
+++ resolved
@@ -1,12 +1,5 @@
-<<<<<<< HEAD
+from PARA_ATM.Commands.Helpers import DataStore
 
-from PARA_ATM.Commands.Helpers import DataStore
-import time
-import math
-import glob
-
-=======
->>>>>>> b4a3ac80
 def getTableList(cursor):
 
     #Execute query to fetch flight data
